// Copyright (c) 2016 Uber Technologies, Inc.
//
// Permission is hereby granted, free of charge, to any person obtaining a copy
// of this software and associated documentation files (the "Software"), to deal
// in the Software without restriction, including without limitation the rights
// to use, copy, modify, merge, publish, distribute, sublicense, and/or sell
// copies of the Software, and to permit persons to whom the Software is
// furnished to do so, subject to the following conditions:
//
// The above copyright notice and this permission notice shall be included in
// all copies or substantial portions of the Software.
//
// THE SOFTWARE IS PROVIDED "AS IS", WITHOUT WARRANTY OF ANY KIND, EXPRESS OR
// IMPLIED, INCLUDING BUT NOT LIMITED TO THE WARRANTIES OF MERCHANTABILITY,
// FITNESS FOR A PARTICULAR PURPOSE AND NONINFRINGEMENT. IN NO EVENT SHALL THE
// AUTHORS OR COPYRIGHT HOLDERS BE LIABLE FOR ANY CLAIM, DAMAGES OR OTHER
// LIABILITY, WHETHER IN AN ACTION OF CONTRACT, TORT OR OTHERWISE, ARISING FROM,
// OUT OF OR IN CONNECTION WITH THE SOFTWARE OR THE USE OR OTHER DEALINGS IN
// THE SOFTWARE.

package storage

import (
	"errors"
	"fmt"
	"math"
	"runtime"
	"sync"
	"time"

	"github.com/m3db/m3db/src/dbnode/clock"
	"github.com/m3db/m3db/src/dbnode/persist"
	"github.com/m3db/m3db/src/dbnode/persist/fs/commitlog"
	"github.com/m3db/m3db/src/dbnode/sharding"
	"github.com/m3db/m3db/src/dbnode/storage/block"
	"github.com/m3db/m3db/src/dbnode/storage/bootstrap"
	"github.com/m3db/m3db/src/dbnode/storage/bootstrap/result"
	"github.com/m3db/m3db/src/dbnode/storage/index"
	"github.com/m3db/m3db/src/dbnode/storage/namespace"
	"github.com/m3db/m3db/src/dbnode/storage/series"
	"github.com/m3db/m3db/src/dbnode/ts"
	"github.com/m3db/m3db/src/dbnode/x/xio"
	"github.com/m3db/m3x/context"
	xerrors "github.com/m3db/m3x/errors"
	"github.com/m3db/m3x/ident"
	"github.com/m3db/m3x/instrument"
	xlog "github.com/m3db/m3x/log"
	xsync "github.com/m3db/m3x/sync"
	xtime "github.com/m3db/m3x/time"

	"github.com/uber-go/tally"
)

var (
	errNamespaceAlreadyClosed    = errors.New("namespace already closed")
	errNamespaceIndexingDisabled = errors.New("namespace indexing is disabled")
)

type commitLogWriter interface {
	Write(
		ctx context.Context,
		series commitlog.Series,
		datapoint ts.Datapoint,
		unit xtime.Unit,
		annotation ts.Annotation,
	) error
}

type commitLogWriterFn func(
	ctx context.Context,
	series commitlog.Series,
	datapoint ts.Datapoint,
	unit xtime.Unit,
	annotation ts.Annotation,
) error

func (fn commitLogWriterFn) Write(
	ctx context.Context,
	series commitlog.Series,
	datapoint ts.Datapoint,
	unit xtime.Unit,
	annotation ts.Annotation,
) error {
	return fn(ctx, series, datapoint, unit, annotation)
}

var commitLogWriteNoOp = commitLogWriter(commitLogWriterFn(func(
	ctx context.Context,
	series commitlog.Series,
	datapoint ts.Datapoint,
	unit xtime.Unit,
	annotation ts.Annotation,
) error {
	return nil
}))

type dbNamespace struct {
	sync.RWMutex

	closed             bool
	shutdownCh         chan struct{}
	id                 ident.ID
	shardSet           sharding.ShardSet
	blockRetriever     block.DatabaseBlockRetriever
	namespaceReaderMgr databaseNamespaceReaderManager
	opts               Options
	metadata           namespace.Metadata
	nopts              namespace.Options
	seriesOpts         series.Options
	nowFn              clock.NowFn
	log                xlog.Logger
	bootstrapState     BootstrapState

	// Contains an entry to all shards for fast shard lookup, an
	// entry will be nil when this shard does not belong to current database
	shards []databaseShard

	increasingIndex increasingIndex
	commitLogWriter commitLogWriter
	reverseIndex    namespaceIndex

	tickWorkers            xsync.WorkerPool
	tickWorkersConcurrency int
	statsLastTick          databaseNamespaceStatsLastTick

	metrics databaseNamespaceMetrics
}

type databaseNamespaceStatsLastTick struct {
	sync.RWMutex
	activeSeries int64
	activeBlocks int64
	index        databaseNamespaceIndexStatsLastTick
}

type databaseNamespaceIndexStatsLastTick struct {
	numDocs     int64
	numBlocks   int64
	numSegments int64
}

type databaseNamespaceMetrics struct {
	bootstrap           instrument.MethodMetrics
	flush               instrument.MethodMetrics
	flushIndex          instrument.MethodMetrics
	snapshot            instrument.MethodMetrics
	write               instrument.MethodMetrics
	writeTagged         instrument.MethodMetrics
	read                instrument.MethodMetrics
	fetchBlocks         instrument.MethodMetrics
	fetchBlocksMetadata instrument.MethodMetrics
	queryIDs            instrument.MethodMetrics
	unfulfilled         tally.Counter
	bootstrapStart      tally.Counter
	bootstrapEnd        tally.Counter
	shards              databaseNamespaceShardMetrics
	tick                databaseNamespaceTickMetrics
	status              databaseNamespaceStatusMetrics
}

type databaseNamespaceShardMetrics struct {
	add         tally.Counter
	close       tally.Counter
	closeErrors tally.Counter
}

type databaseNamespaceTickMetrics struct {
	activeSeries           tally.Gauge
	expiredSeries          tally.Counter
	activeBlocks           tally.Gauge
	openBlocks             tally.Gauge
	wiredBlocks            tally.Gauge
	unwiredBlocks          tally.Gauge
	madeUnwiredBlocks      tally.Counter
	madeExpiredBlocks      tally.Counter
	mergedOutOfOrderBlocks tally.Counter
	errors                 tally.Counter
	index                  databaseNamespaceIndexTickMetrics
}

type databaseNamespaceIndexTickMetrics struct {
	numBlocks        tally.Gauge
	numDocs          tally.Gauge
	numSegments      tally.Gauge
	numBlocksSealed  tally.Counter
	numBlocksEvicted tally.Counter
}

// databaseNamespaceStatusMetrics are metrics emitted at a fixed interval
// so that summing the value of gauges across hosts when graphed summarizing
// values at the same fixed intervals can show meaningful results (vs variably
// emitted values that can be aggregated across hosts to see a snapshot).
type databaseNamespaceStatusMetrics struct {
	activeSeries tally.Gauge
	activeBlocks tally.Gauge
	index        databaseNamespaceIndexStatusMetrics
}

type databaseNamespaceIndexStatusMetrics struct {
	numDocs     tally.Gauge
	numBlocks   tally.Gauge
	numSegments tally.Gauge
}

func newDatabaseNamespaceMetrics(scope tally.Scope, samplingRate float64) databaseNamespaceMetrics {
	shardsScope := scope.SubScope("dbnamespace").SubScope("shards")
	tickScope := scope.SubScope("tick")
	indexTickScope := tickScope.SubScope("index")
	statusScope := scope.SubScope("status")
	indexStatusScope := statusScope.SubScope("index")
	return databaseNamespaceMetrics{
		bootstrap:           instrument.NewMethodMetrics(scope, "bootstrap", samplingRate),
		flush:               instrument.NewMethodMetrics(scope, "flush", samplingRate),
		flushIndex:          instrument.NewMethodMetrics(scope, "flushIndex", samplingRate),
		snapshot:            instrument.NewMethodMetrics(scope, "snapshot", samplingRate),
		write:               instrument.NewMethodMetrics(scope, "write", samplingRate),
		writeTagged:         instrument.NewMethodMetrics(scope, "write-tagged", samplingRate),
		read:                instrument.NewMethodMetrics(scope, "read", samplingRate),
		fetchBlocks:         instrument.NewMethodMetrics(scope, "fetchBlocks", samplingRate),
		fetchBlocksMetadata: instrument.NewMethodMetrics(scope, "fetchBlocksMetadata", samplingRate),
		queryIDs:            instrument.NewMethodMetrics(scope, "queryIDs", samplingRate),
		unfulfilled:         scope.Counter("bootstrap.unfulfilled"),
		bootstrapStart:      scope.Counter("bootstrap.start"),
		bootstrapEnd:        scope.Counter("bootstrap.end"),
		shards: databaseNamespaceShardMetrics{
			add:         shardsScope.Counter("add"),
			close:       shardsScope.Counter("close"),
			closeErrors: shardsScope.Counter("close-errors"),
		},
		tick: databaseNamespaceTickMetrics{
			activeSeries:           tickScope.Gauge("active-series"),
			expiredSeries:          tickScope.Counter("expired-series"),
			activeBlocks:           tickScope.Gauge("active-blocks"),
			openBlocks:             tickScope.Gauge("open-blocks"),
			wiredBlocks:            tickScope.Gauge("wired-blocks"),
			unwiredBlocks:          tickScope.Gauge("unwired-blocks"),
			madeUnwiredBlocks:      tickScope.Counter("made-unwired-blocks"),
			madeExpiredBlocks:      tickScope.Counter("made-expired-blocks"),
			mergedOutOfOrderBlocks: tickScope.Counter("merged-out-of-order-blocks"),
			errors:                 tickScope.Counter("errors"),
			index: databaseNamespaceIndexTickMetrics{
				numDocs:          indexTickScope.Gauge("num-docs"),
				numBlocks:        indexTickScope.Gauge("num-blocks"),
				numSegments:      indexTickScope.Gauge("num-segments"),
				numBlocksSealed:  indexTickScope.Counter("num-blocks-sealed"),
				numBlocksEvicted: indexTickScope.Counter("num-blocks-evicted"),
			},
		},
		status: databaseNamespaceStatusMetrics{
			activeSeries: statusScope.Gauge("active-series"),
			activeBlocks: statusScope.Gauge("active-blocks"),
			index: databaseNamespaceIndexStatusMetrics{
				numDocs:     indexStatusScope.Gauge("num-docs"),
				numBlocks:   indexStatusScope.Gauge("num-blocks"),
				numSegments: indexStatusScope.Gauge("num-segments"),
			},
		},
	}
}

func newDatabaseNamespace(
	metadata namespace.Metadata,
	shardSet sharding.ShardSet,
	blockRetriever block.DatabaseBlockRetriever,
	increasingIndex increasingIndex,
	commitLogWriter commitLogWriter,
	opts Options,
) (databaseNamespace, error) {
	var (
		nopts = metadata.Options()
		id    = metadata.ID()
	)
	if !nopts.WritesToCommitLog() {
		commitLogWriter = commitLogWriteNoOp
	}

	iops := opts.InstrumentOptions()
	logger := iops.Logger().WithFields(xlog.NewField("namespace", id.String()))
	iops = iops.SetLogger(logger)
	opts = opts.SetInstrumentOptions(iops)

	scope := iops.MetricsScope().SubScope("database").
		Tagged(map[string]string{
			"namespace": id.String(),
		})

	tickWorkersConcurrency := int(math.Max(1, float64(runtime.NumCPU())/8))
	tickWorkers := xsync.NewWorkerPool(tickWorkersConcurrency)
	tickWorkers.Init()

	seriesOpts := NewSeriesOptionsFromOptions(opts, nopts.RetentionOptions()).
		SetStats(series.NewStats(scope))
	if err := seriesOpts.Validate(); err != nil {
		return nil, fmt.Errorf(
			"unable to create namespace %v, invalid series options: %v",
			metadata.ID().String(), err)
	}

	var (
		index namespaceIndex
		err   error
	)
	if metadata.Options().IndexOptions().Enabled() {
<<<<<<< HEAD
		index, err = newNamespaceIndex(metadata, opts.IndexOptions(),
			opts.RuntimeOptionsManager())
=======
		index, err = newNamespaceIndex(metadata, opts)
>>>>>>> c802b384
		if err != nil {
			return nil, err
		}
	}

	n := &dbNamespace{
		id:                     id,
		shutdownCh:             make(chan struct{}),
		shardSet:               shardSet,
		blockRetriever:         blockRetriever,
		namespaceReaderMgr:     newNamespaceReaderManager(metadata, scope, opts),
		opts:                   opts,
		metadata:               metadata,
		nopts:                  nopts,
		seriesOpts:             seriesOpts,
		nowFn:                  opts.ClockOptions().NowFn(),
		log:                    logger,
		increasingIndex:        increasingIndex,
		commitLogWriter:        commitLogWriter,
		reverseIndex:           index,
		tickWorkers:            tickWorkers,
		tickWorkersConcurrency: tickWorkersConcurrency,
		metrics:                newDatabaseNamespaceMetrics(scope, iops.MetricsSamplingRate()),
	}

	n.initShards(nopts.BootstrapEnabled())
	go n.reportStatusLoop()

	return n, nil
}

func (n *dbNamespace) reportStatusLoop() {
	reportInterval := n.opts.InstrumentOptions().ReportInterval()
	ticker := time.NewTicker(reportInterval)
	defer ticker.Stop()
	for {
		select {
		case <-n.shutdownCh:
			return
		case <-ticker.C:
			n.statsLastTick.RLock()
			n.metrics.status.activeSeries.Update(float64(n.statsLastTick.activeSeries))
			n.metrics.status.activeBlocks.Update(float64(n.statsLastTick.activeBlocks))
			n.metrics.status.index.numDocs.Update(float64(n.statsLastTick.index.numDocs))
			n.metrics.status.index.numBlocks.Update(float64(n.statsLastTick.index.numBlocks))
			n.metrics.status.index.numSegments.Update(float64(n.statsLastTick.index.numSegments))
			n.statsLastTick.RUnlock()
		}
	}
}

func (n *dbNamespace) Options() namespace.Options {
	return n.nopts
}

func (n *dbNamespace) ID() ident.ID {
	return n.id
}

func (n *dbNamespace) NumSeries() int64 {
	var count int64
	for _, shard := range n.GetOwnedShards() {
		count += shard.NumSeries()
	}
	return count
}

func (n *dbNamespace) Shards() []Shard {
	n.RLock()
	shards := n.shardSet.AllIDs()
	databaseShards := make([]Shard, len(shards))
	for i, shard := range shards {
		databaseShards[i] = n.shards[shard]
	}
	n.RUnlock()
	return databaseShards
}

func (n *dbNamespace) AssignShardSet(shardSet sharding.ShardSet) {
	var (
		incoming = make(map[uint32]struct{}, len(shardSet.All()))
		existing []databaseShard
		closing  []databaseShard
	)
	for _, shard := range shardSet.AllIDs() {
		incoming[shard] = struct{}{}
	}

	n.Lock()
	existing = n.shards
	for _, shard := range existing {
		if shard == nil {
			continue
		}
		if _, ok := incoming[shard.ID()]; !ok {
			closing = append(closing, shard)
		}
	}
	n.shardSet = shardSet
	n.shards = make([]databaseShard, n.shardSet.Max()+1)
	for _, shard := range n.shardSet.AllIDs() {
		if int(shard) < len(existing) && existing[shard] != nil {
			n.shards[shard] = existing[shard]
		} else {
			bootstrapEnabled := n.nopts.BootstrapEnabled()
			n.shards[shard] = newDatabaseShard(n.metadata, shard, n.blockRetriever,
				n.namespaceReaderMgr, n.increasingIndex, n.commitLogWriter, n.reverseIndex,
				bootstrapEnabled, n.opts, n.seriesOpts)
			n.metrics.shards.add.Inc(1)
		}
	}
	n.Unlock()
	n.closeShards(closing, false)
}

func (n *dbNamespace) closeShards(shards []databaseShard, blockUntilClosed bool) {
	var wg sync.WaitGroup
	// NB(r): There is a shard close deadline that controls how fast each
	// shard closes set in the options.  To make sure this is the single
	// point of control for determining how impactful closing shards may
	// be to performance, we let this be the single gate and simply spin
	// up a goroutine per shard that we need to close and rely on the self
	// throttling of each shard as determined by the close shard deadline to
	// gate the impact.
	closeFn := func(shard databaseShard) {
		defer wg.Done()
		if err := shard.Close(); err != nil {
			n.log.
				WithFields(xlog.NewField("shard", shard.ID())).
				Errorf("error occurred closing shard: %v", err)
			n.metrics.shards.closeErrors.Inc(1)
		} else {
			n.metrics.shards.close.Inc(1)
		}
	}

	wg.Add(len(shards))
	for _, shard := range shards {
		dbShard := shard
		if dbShard == nil {
			continue
		}
		go closeFn(dbShard)
	}

	if blockUntilClosed {
		wg.Wait()
	}
}

func (n *dbNamespace) Tick(c context.Cancellable) error {
	// Allow the reader cache to tick
	n.namespaceReaderMgr.tick()

	// Fetch the owned shards
	shards := n.GetOwnedShards()
	if len(shards) == 0 {
		return nil
	}

	// Tick through the shards at a capped level of concurrency
	var (
		r        tickResult
		multiErr xerrors.MultiError
		l        sync.Mutex
		wg       sync.WaitGroup
	)
	for _, shard := range shards {
		shard := shard
		wg.Add(1)
		n.tickWorkers.Go(func() {
			defer wg.Done()

			if c.IsCancelled() {
				return
			}

			shardResult, err := shard.Tick(c)

			l.Lock()
			r = r.merge(shardResult)
			multiErr = multiErr.Add(err)
			l.Unlock()
		})
	}

	wg.Wait()

	// Tick namespaceIndex if it exists
	var (
		indexTickResults namespaceIndexTickResult
		err              error
	)
	if idx := n.reverseIndex; idx != nil {
		indexTickResults, err = idx.Tick(c)
		if err != nil {
			multiErr = multiErr.Add(err)
		}
	}

	// NB: we early terminate here to ensure we are not reporting metrics
	// based on in-accurate/partial tick results.
	if err := multiErr.FinalError(); err != nil || c.IsCancelled() {
		return err
	}

	n.statsLastTick.Lock()
	n.statsLastTick.activeSeries = int64(r.activeSeries)
	n.statsLastTick.activeBlocks = int64(r.activeBlocks)
	n.statsLastTick.index = databaseNamespaceIndexStatsLastTick{
		numDocs:     indexTickResults.NumTotalDocs,
		numBlocks:   indexTickResults.NumBlocks,
		numSegments: indexTickResults.NumSegments,
	}
	n.statsLastTick.Unlock()

	n.metrics.tick.activeSeries.Update(float64(r.activeSeries))
	n.metrics.tick.expiredSeries.Inc(int64(r.expiredSeries))
	n.metrics.tick.activeBlocks.Update(float64(r.activeBlocks))
	n.metrics.tick.openBlocks.Update(float64(r.openBlocks))
	n.metrics.tick.wiredBlocks.Update(float64(r.wiredBlocks))
	n.metrics.tick.unwiredBlocks.Update(float64(r.unwiredBlocks))
	n.metrics.tick.madeExpiredBlocks.Inc(int64(r.madeExpiredBlocks))
	n.metrics.tick.madeUnwiredBlocks.Inc(int64(r.madeUnwiredBlocks))
	n.metrics.tick.mergedOutOfOrderBlocks.Inc(int64(r.mergedOutOfOrderBlocks))
	n.metrics.tick.index.numDocs.Update(float64(indexTickResults.NumTotalDocs))
	n.metrics.tick.index.numBlocks.Update(float64(indexTickResults.NumBlocks))
	n.metrics.tick.index.numSegments.Update(float64(indexTickResults.NumSegments))
	n.metrics.tick.index.numBlocksEvicted.Inc(indexTickResults.NumBlocksEvicted)
	n.metrics.tick.index.numBlocksSealed.Inc(indexTickResults.NumBlocksSealed)
	n.metrics.tick.errors.Inc(int64(r.errors))

	return nil
}

func (n *dbNamespace) Write(
	ctx context.Context,
	id ident.ID,
	timestamp time.Time,
	value float64,
	unit xtime.Unit,
	annotation []byte,
) error {
	callStart := n.nowFn()
	shard, err := n.shardFor(id)
	if err != nil {
		n.metrics.write.ReportError(n.nowFn().Sub(callStart))
		return err
	}
	err = shard.Write(ctx, id, timestamp, value, unit, annotation)
	n.metrics.write.ReportSuccessOrError(err, n.nowFn().Sub(callStart))
	return err
}

func (n *dbNamespace) WriteTagged(
	ctx context.Context,
	id ident.ID,
	tags ident.TagIterator,
	timestamp time.Time,
	value float64,
	unit xtime.Unit,
	annotation []byte,
) error {
	callStart := n.nowFn()
	if n.reverseIndex == nil { // only happens if indexing is enabled.
		n.metrics.writeTagged.ReportError(n.nowFn().Sub(callStart))
		return errNamespaceIndexingDisabled
	}
	shard, err := n.shardFor(id)
	if err != nil {
		n.metrics.writeTagged.ReportError(n.nowFn().Sub(callStart))
		return err
	}
	err = shard.WriteTagged(ctx, id, tags, timestamp, value, unit, annotation)
	n.metrics.writeTagged.ReportSuccessOrError(err, n.nowFn().Sub(callStart))
	return err
}

func (n *dbNamespace) QueryIDs(
	ctx context.Context,
	query index.Query,
	opts index.QueryOptions,
) (index.QueryResults, error) {
	callStart := n.nowFn()
	if n.reverseIndex == nil { // only happens if indexing is enabled.
		n.metrics.queryIDs.ReportError(n.nowFn().Sub(callStart))
		return index.QueryResults{}, errNamespaceIndexingDisabled
	}
	res, err := n.reverseIndex.Query(ctx, query, opts)
	n.metrics.queryIDs.ReportSuccessOrError(err, n.nowFn().Sub(callStart))
	return res, err
}

func (n *dbNamespace) ReadEncoded(
	ctx context.Context,
	id ident.ID,
	start, end time.Time,
) ([][]xio.BlockReader, error) {
	callStart := n.nowFn()
	shard, err := n.readableShardFor(id)
	if err != nil {
		n.metrics.read.ReportError(n.nowFn().Sub(callStart))
		return nil, err
	}
	res, err := shard.ReadEncoded(ctx, id, start, end)
	n.metrics.read.ReportSuccessOrError(err, n.nowFn().Sub(callStart))
	return res, err
}

func (n *dbNamespace) FetchBlocks(
	ctx context.Context,
	shardID uint32,
	id ident.ID,
	starts []time.Time,
) ([]block.FetchBlockResult, error) {
	callStart := n.nowFn()
	shard, err := n.readableShardAt(shardID)
	if err != nil {
		n.metrics.fetchBlocks.ReportError(n.nowFn().Sub(callStart))
		return nil, err
	}

	res, err := shard.FetchBlocks(ctx, id, starts)
	n.metrics.fetchBlocks.ReportSuccessOrError(err, n.nowFn().Sub(callStart))
	return res, err
}

func (n *dbNamespace) FetchBlocksMetadata(
	ctx context.Context,
	shardID uint32,
	start, end time.Time,
	limit int64,
	pageToken int64,
	opts block.FetchBlocksMetadataOptions,
) (block.FetchBlocksMetadataResults, *int64, error) {
	callStart := n.nowFn()
	shard, err := n.readableShardAt(shardID)
	if err != nil {
		n.metrics.fetchBlocksMetadata.ReportError(n.nowFn().Sub(callStart))
		return nil, nil, err
	}

	res, nextPageToken, err := shard.FetchBlocksMetadata(ctx, start, end, limit,
		pageToken, opts)
	n.metrics.fetchBlocksMetadata.ReportSuccessOrError(err, n.nowFn().Sub(callStart))
	return res, nextPageToken, err
}

func (n *dbNamespace) FetchBlocksMetadataV2(
	ctx context.Context,
	shardID uint32,
	start, end time.Time,
	limit int64,
	pageToken PageToken,
	opts block.FetchBlocksMetadataOptions,
) (block.FetchBlocksMetadataResults, PageToken, error) {
	callStart := n.nowFn()
	shard, err := n.readableShardAt(shardID)
	if err != nil {
		n.metrics.fetchBlocksMetadata.ReportError(n.nowFn().Sub(callStart))
		return nil, nil, err
	}

	res, nextPageToken, err := shard.FetchBlocksMetadataV2(ctx, start, end, limit,
		pageToken, opts)
	n.metrics.fetchBlocksMetadata.ReportSuccessOrError(err, n.nowFn().Sub(callStart))
	return res, nextPageToken, err
}

func (n *dbNamespace) Bootstrap(start time.Time, process bootstrap.Process) error {
	callStart := n.nowFn()

	n.Lock()
	if n.bootstrapState == Bootstrapping {
		n.Unlock()
		n.metrics.bootstrap.ReportError(n.nowFn().Sub(callStart))
		return errNamespaceIsBootstrapping
	}
	n.bootstrapState = Bootstrapping
	n.Unlock()

	n.metrics.bootstrapStart.Inc(1)

	success := false
	defer func() {
		n.Lock()
		if success {
			n.bootstrapState = Bootstrapped
		} else {
			n.bootstrapState = BootstrapNotStarted
		}
		n.Unlock()
		n.metrics.bootstrapEnd.Inc(1)
	}()

	if !n.nopts.BootstrapEnabled() {
		success = true
		n.metrics.bootstrap.ReportSuccess(n.nowFn().Sub(callStart))
		return nil
	}

	var (
		owned  = n.GetOwnedShards()
		shards = make([]databaseShard, 0, len(owned))
	)
	for _, shard := range owned {
		if !shard.IsBootstrapped() {
			shards = append(shards, shard)
		}
	}
	if len(shards) == 0 {
		success = true
		n.metrics.bootstrap.ReportSuccess(n.nowFn().Sub(callStart))
		return nil
	}

	shardIDs := make([]uint32, len(shards))
	for i, shard := range shards {
		shardIDs[i] = shard.ID()
	}

	bootstrapResult, err := process.Run(start, n.metadata, shardIDs)
	if err != nil {
		n.log.Errorf("bootstrap for namespace %s aborted due to error: %v",
			n.id.String(), err)
		return err
	}
	n.metrics.bootstrap.Success.Inc(1)

	// Bootstrap shards using at least half the CPUs available
	workers := xsync.NewWorkerPool(int(math.Ceil(float64(runtime.NumCPU()) / 2)))
	workers.Init()

	numSeries := bootstrapResult.DataResult.ShardResults().NumSeries()
	n.log.WithFields(
		xlog.NewField("numShards", len(shards)),
		xlog.NewField("numSeries", numSeries),
	).Infof("bootstrap data fetched now initializing shards with series blocks")

	var (
		multiErr = xerrors.NewMultiError()
		results  = bootstrapResult.DataResult.ShardResults()
		mutex    sync.Mutex
		wg       sync.WaitGroup
	)
	for _, shard := range shards {
		shard := shard
		wg.Add(1)
		workers.Go(func() {
			var bootstrapped *result.Map
			if shardResult, ok := results[shard.ID()]; ok {
				bootstrapped = shardResult.AllSeries()
			} else {
				bootstrapped = result.NewMap(result.MapOptions{})
			}

			err := shard.Bootstrap(bootstrapped)

			mutex.Lock()
			multiErr = multiErr.Add(err)
			mutex.Unlock()

			wg.Done()
		})
	}

	wg.Wait()

	if n.reverseIndex != nil {
		err := n.reverseIndex.Bootstrap(bootstrapResult.IndexResult.IndexResults())
		multiErr = multiErr.Add(err)
	}

	markAnyUnfulfilled := func(label string, unfulfilled result.ShardTimeRanges) {
		shardsUnfulfilled := int64(len(unfulfilled))
		n.metrics.unfulfilled.Inc(shardsUnfulfilled)
		if shardsUnfulfilled > 0 {
			str := unfulfilled.SummaryString()
			err := fmt.Errorf("bootstrap completed with unfulfilled ranges: %s", str)
			multiErr = multiErr.Add(err)
			n.log.WithFields(
				xlog.NewField("namespace", n.id.String()),
				xlog.NewField("bootstrap-type", label),
			).Errorf(err.Error())
		}
	}
	markAnyUnfulfilled("data", bootstrapResult.DataResult.Unfulfilled())
	markAnyUnfulfilled("index", bootstrapResult.IndexResult.Unfulfilled())

	err = multiErr.FinalError()
	n.metrics.bootstrap.ReportSuccessOrError(err, n.nowFn().Sub(callStart))
	if err == nil {
		success = true
	}
	return err
}

func (n *dbNamespace) Flush(
	blockStart time.Time,
	shardBootstrapStatesAtTickStart ShardBootstrapStates,
	flush persist.DataFlush,
) error {
	// NB(rartoul): This value can be used for emitting metrics, but should not be used
	// for business logic.
	callStart := n.nowFn()

	n.RLock()
	if n.bootstrapState != Bootstrapped {
		n.RUnlock()
		n.metrics.flush.ReportError(n.nowFn().Sub(callStart))
		return errNamespaceNotBootstrapped
	}
	n.RUnlock()

	if !n.nopts.FlushEnabled() {
		n.metrics.flush.ReportSuccess(n.nowFn().Sub(callStart))
		return nil
	}

	// check if blockStart is aligned with the namespace's retention options
	bs := n.nopts.RetentionOptions().BlockSize()
	if t := blockStart.Truncate(bs); !blockStart.Equal(t) {
		return fmt.Errorf("failed to flush at time %v, not aligned to blockSize", blockStart.String())
	}

	multiErr := xerrors.NewMultiError()
	shards := n.GetOwnedShards()
	for _, shard := range shards {
		// This is different than calling shard.IsBootstrapped() because it was determined
		// before the start of the tick that preceded this flush, meaning it can be reliably
		// used to determine if all of the bootstrapped blocks have been merged / drained (ticked)
		// and are ready to be flushed.
		shardBootstrapStateBeforeTick, ok := shardBootstrapStatesAtTickStart[shard.ID()]
		if !ok || shardBootstrapStateBeforeTick != Bootstrapped {
			// We don't own this shard anymore (!ok) or the shard was not bootstrapped
			// before the previous tick which means that we have no guarantee that all
			// bootstrapped blocks have been rotated out of the series buffer buckets,
			// so we wait until the next opportunity.
			continue
		}

		// skip flushing if the shard has already flushed data for the `blockStart`
		if s := shard.FlushState(blockStart); s.Status == fileOpSuccess {
			continue
		}
		// NB(xichen): we still want to proceed if a shard fails to flush its data.
		// Probably want to emit a counter here, but for now just log it.
		if err := shard.Flush(blockStart, flush); err != nil {
			detailedErr := fmt.Errorf("shard %d failed to flush data: %v",
				shard.ID(), err)
			multiErr = multiErr.Add(detailedErr)
		}
	}

	res := multiErr.FinalError()
	n.metrics.flush.ReportSuccessOrError(res, n.nowFn().Sub(callStart))
	return res
}

func (n *dbNamespace) FlushIndex(
	flush persist.IndexFlush,
) error {
	callStart := n.nowFn()
	n.RLock()
	if n.bootstrapState != Bootstrapped {
		n.RUnlock()
		n.metrics.flushIndex.ReportError(n.nowFn().Sub(callStart))
		return errNamespaceNotBootstrapped
	}
	n.RUnlock()

	if !n.nopts.FlushEnabled() || !n.nopts.IndexOptions().Enabled() {
		n.metrics.flush.ReportSuccess(n.nowFn().Sub(callStart))
		return nil
	}

	err := n.reverseIndex.Flush(flush, n.GetOwnedShards())
	n.metrics.flush.ReportSuccessOrError(err, n.nowFn().Sub(callStart))
	return err
}

func (n *dbNamespace) Snapshot(blockStart, snapshotTime time.Time, flush persist.DataFlush) error {
	// NB(rartoul): This value can be used for emitting metrics, but should not be used
	// for business logic.
	callStart := n.nowFn()

	n.RLock()
	if n.bootstrapState != Bootstrapped {
		n.RUnlock()
		n.metrics.snapshot.ReportError(n.nowFn().Sub(callStart))
		return errNamespaceNotBootstrapped
	}
	n.RUnlock()

	if !n.nopts.SnapshotEnabled() {
		n.metrics.snapshot.ReportSuccess(n.nowFn().Sub(callStart))
		return nil
	}

	multiErr := xerrors.NewMultiError()
	shards := n.GetOwnedShards()
	for _, shard := range shards {
		isSnapshotting, lastSuccessfulSnapshot := shard.SnapshotState()
		if isSnapshotting {
			// Should never happen because snapshots should never overlap
			// each other (controlled by loop in flush manager)
			n.log.
				WithFields(xlog.NewField("shard", shard.ID())).
				Errorf("[invariant violated] tried to snapshot shard that is already snapshotting")
			continue
		}

		if snapshotTime.Sub(lastSuccessfulSnapshot) < n.opts.MinimumSnapshotInterval() {
			// Skip if not enough time has elapsed since the previous snapshot
			continue
		}

		err := shard.Snapshot(blockStart, snapshotTime, flush)
		if err != nil {
			detailedErr := fmt.Errorf("shard %d failed to snapshot: %v", shard.ID(), err)
			multiErr = multiErr.Add(detailedErr)
			// Continue with remaining shards
		}
	}

	res := multiErr.FinalError()
	n.metrics.snapshot.ReportSuccessOrError(res, n.nowFn().Sub(callStart))
	return res
}

func (n *dbNamespace) NeedsFlush(alignedInclusiveStart time.Time, alignedInclusiveEnd time.Time) bool {
	var (
		blockSize   = n.nopts.RetentionOptions().BlockSize()
		blockStarts = timesInRange(alignedInclusiveStart, alignedInclusiveEnd, blockSize)
	)

	// NB(r): Essentially if all are success, we don't need to flush, if any
	// are failed with the minimum num failures less than max retries then
	// we need to flush - otherwise if any in progress we can't flush and if
	// any not started then we need to flush.
	n.RLock()
	defer n.RUnlock()

	// NB(prateek): we do not check if any other flush is in progress in this method,
	// instead relying on the databaseFlushManager to ensure atomicity of flushes.

	maxRetries := n.opts.MaxFlushRetries()
	// Check for not started or failed that might need a flush
	for _, shard := range n.shards {
		if shard == nil {
			continue
		}
		for _, blockStart := range blockStarts {
			state := shard.FlushState(blockStart)
			if state.Status == fileOpNotStarted {
				return true
			}
			if state.Status == fileOpFailed && state.NumFailures < maxRetries {
				return true
			}
		}
	}

	// All success or failed and reached max retries
	return false
}

func (n *dbNamespace) Truncate() (int64, error) {
	var totalNumSeries int64

	n.RLock()
	shards := n.shardSet.AllIDs()
	for _, shard := range shards {
		totalNumSeries += n.shards[shard].NumSeries()
	}
	n.RUnlock()

	// For now we are simply dropping all the objects (e.g., shards, series, blocks etc) owned by the
	// namespace, which means the memory will be reclaimed the next time GC kicks in and returns the
	// reclaimed memory to the OS. In the future, we might investigate whether it's worth returning
	// the pooled objects to the pools if the pool is low and needs replenishing.
	n.initShards(false)

	// NB(xichen): possibly also clean up disk files and force a GC here to reclaim memory immediately
	return totalNumSeries, nil
}

func (n *dbNamespace) Repair(
	repairer databaseShardRepairer,
	tr xtime.Range,
) error {
	if !n.nopts.RepairEnabled() {
		return nil
	}

	var (
		wg                    sync.WaitGroup
		mutex                 sync.Mutex
		numShardsRepaired     int
		numTotalSeries        int64
		numTotalBlocks        int64
		numSizeDiffSeries     int64
		numSizeDiffBlocks     int64
		numChecksumDiffSeries int64
		numChecksumDiffBlocks int64
		throttlePerShard      time.Duration
	)

	multiErr := xerrors.NewMultiError()
	shards := n.GetOwnedShards()
	numShards := len(shards)
	if numShards > 0 {
		throttlePerShard = time.Duration(
			int64(repairer.Options().RepairThrottle()) / int64(numShards))
	}

	workers := xsync.NewWorkerPool(repairer.Options().RepairShardConcurrency())
	workers.Init()
	for _, shard := range shards {
		shard := shard

		wg.Add(1)
		workers.Go(func() {
			defer wg.Done()

			ctx := n.opts.ContextPool().Get()
			defer ctx.Close()

			metadataRes, err := shard.Repair(ctx, tr, repairer)

			mutex.Lock()
			if err != nil {
				multiErr = multiErr.Add(err)
			} else {
				numShardsRepaired++
				numTotalSeries += metadataRes.NumSeries
				numTotalBlocks += metadataRes.NumBlocks
				numSizeDiffSeries += metadataRes.SizeDifferences.NumSeries()
				numSizeDiffBlocks += metadataRes.SizeDifferences.NumBlocks()
				numChecksumDiffSeries += metadataRes.ChecksumDifferences.NumSeries()
				numChecksumDiffBlocks += metadataRes.ChecksumDifferences.NumBlocks()
			}
			mutex.Unlock()

			if throttlePerShard > 0 {
				time.Sleep(throttlePerShard)
			}
		})
	}

	wg.Wait()

	n.log.WithFields(
		xlog.NewField("repairTimeRange", tr.String()),
		xlog.NewField("numTotalShards", len(shards)),
		xlog.NewField("numShardsRepaired", numShardsRepaired),
		xlog.NewField("numTotalSeries", numTotalSeries),
		xlog.NewField("numTotalBlocks", numTotalBlocks),
		xlog.NewField("numSizeDiffSeries", numSizeDiffSeries),
		xlog.NewField("numSizeDiffBlocks", numSizeDiffBlocks),
		xlog.NewField("numChecksumDiffSeries", numChecksumDiffSeries),
		xlog.NewField("numChecksumDiffBlocks", numChecksumDiffBlocks),
	).Infof("repair result")

	return multiErr.FinalError()
}

func (n *dbNamespace) GetOwnedShards() []databaseShard {
	n.RLock()
	shards := n.shardSet.AllIDs()
	databaseShards := make([]databaseShard, len(shards))
	for i, shard := range shards {
		databaseShards[i] = n.shards[shard]
	}
	n.RUnlock()
	return databaseShards
}

func (n *dbNamespace) GetIndex() (namespaceIndex, error) {
	n.RLock()
	defer n.RUnlock()
	if !n.metadata.Options().IndexOptions().Enabled() {
		return nil, errNamespaceIndexingDisabled
	}
	return n.reverseIndex, nil
}

func (n *dbNamespace) shardFor(id ident.ID) (databaseShard, error) {
	n.RLock()
	shardID := n.shardSet.Lookup(id)
	shard, err := n.shardAtWithRLock(shardID)
	n.RUnlock()
	return shard, err
}

func (n *dbNamespace) readableShardFor(id ident.ID) (databaseShard, error) {
	n.RLock()
	shardID := n.shardSet.Lookup(id)
	shard, err := n.readableShardAtWithRLock(shardID)
	n.RUnlock()
	return shard, err
}

func (n *dbNamespace) readableShardAt(shardID uint32) (databaseShard, error) {
	n.RLock()
	shard, err := n.readableShardAtWithRLock(shardID)
	n.RUnlock()
	return shard, err
}

func (n *dbNamespace) shardAtWithRLock(shardID uint32) (databaseShard, error) {
	// NB(r): These errors are retryable as they will occur
	// during a topology change and must be retried by the client.
	if int(shardID) >= len(n.shards) {
		return nil, xerrors.NewRetryableError(
			fmt.Errorf("not responsible for shard %d", shardID))
	}
	shard := n.shards[shardID]
	if shard == nil {
		return nil, xerrors.NewRetryableError(
			fmt.Errorf("not responsible for shard %d", shardID))
	}
	return shard, nil
}

func (n *dbNamespace) readableShardAtWithRLock(shardID uint32) (databaseShard, error) {
	shard, err := n.shardAtWithRLock(shardID)
	if err != nil {
		return nil, err
	}
	if !shard.IsBootstrapped() {
		return nil, xerrors.NewRetryableError(errShardNotBootstrappedToRead)
	}
	return shard, nil
}

func (n *dbNamespace) initShards(needBootstrap bool) {
	n.Lock()
	shards := n.shardSet.AllIDs()
	dbShards := make([]databaseShard, n.shardSet.Max()+1)
	for _, shard := range shards {
		dbShards[shard] = newDatabaseShard(n.metadata, shard, n.blockRetriever,
			n.namespaceReaderMgr, n.increasingIndex, n.commitLogWriter, n.reverseIndex,
			needBootstrap, n.opts, n.seriesOpts)
	}
	n.shards = dbShards
	n.Unlock()
}

func (n *dbNamespace) Close() error {
	n.Lock()
	if n.closed {
		n.Unlock()
		return errNamespaceAlreadyClosed
	}
	n.closed = true
	shards := n.shards
	n.shards = shards[:0]
	n.shardSet = sharding.NewEmptyShardSet(sharding.DefaultHashFn(1))
	n.Unlock()
	n.namespaceReaderMgr.close()
	n.closeShards(shards, true)
	close(n.shutdownCh)
	if n.reverseIndex != nil {
		return n.reverseIndex.Close()
	}
	return nil
}

func (n *dbNamespace) BootstrapState() ShardBootstrapStates {
	n.RLock()
	shardStates := make(ShardBootstrapStates, len(n.shards))
	for _, shard := range n.shards {
		if shard == nil {
			continue
		}
		shardStates[shard.ID()] = shard.BootstrapState()
	}
	n.RUnlock()
	return shardStates
}<|MERGE_RESOLUTION|>--- conflicted
+++ resolved
@@ -301,12 +301,7 @@
 		err   error
 	)
 	if metadata.Options().IndexOptions().Enabled() {
-<<<<<<< HEAD
-		index, err = newNamespaceIndex(metadata, opts.IndexOptions(),
-			opts.RuntimeOptionsManager())
-=======
 		index, err = newNamespaceIndex(metadata, opts)
->>>>>>> c802b384
 		if err != nil {
 			return nil, err
 		}
